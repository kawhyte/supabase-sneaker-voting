--- conflicted
+++ resolved
@@ -44,11 +44,7 @@
     // Step 1: Get users with public wishlists
     const { data: publicProfiles, error: profilesError } = await supabase
       .from('profiles')
-<<<<<<< HEAD
-      .select('id, display_name, avatar_url, follower_count, following_count')
-=======
       .select('id, display_name, avatar_url, follower_count, following_count, wishlist_privacy')
->>>>>>> 8bceaf51
       .eq('wishlist_privacy', 'public')
       .neq('id', user.id) // Exclude current user
       .order('follower_count', { ascending: false }) // Sort by popularity
@@ -98,13 +94,6 @@
     // Step 4: Get preview items for each user (4 items per user)
     const { data: previewItems, error: itemsError } = await supabase
       .from('items')
-<<<<<<< HEAD
-      .select('id, user_id, brand, model, item_photos(image_url)')
-      .eq('status', 'wishlisted')
-      .eq('is_archived', false)
-      .in('user_id', userIds)
-      .order('created_at', { ascending: false });
-=======
       .select('id, user_id, brand, model, item_photos(id, image_url, image_order, is_main_image)')
       .eq('status', 'wishlisted')
       .eq('is_archived', false)
@@ -113,7 +102,6 @@
       .order('created_at', { ascending: false })
       .order('is_main_image', { foreignTable: 'item_photos', ascending: false })
       .order('image_order', { foreignTable: 'item_photos', ascending: true });
->>>>>>> 8bceaf51
 
     if (itemsError) {
       console.error('Error fetching preview items:', itemsError);
@@ -144,10 +132,6 @@
       return {
         user_id: profile.id,
         display_name: profile.display_name,
-<<<<<<< HEAD
-        username: null, // Username column not yet added to profiles table
-=======
->>>>>>> 8bceaf51
         avatar_url: profile.avatar_url,
         follower_count: profile.follower_count || 0,
         following_count: profile.following_count || 0,
