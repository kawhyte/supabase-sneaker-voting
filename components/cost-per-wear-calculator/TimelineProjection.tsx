// components/cost-per-wear-calculator/TimelineProjection.tsx
'use client';

import { CalculatorMetrics, CalculatorInput, getFrequencyLabel, getWearsFromFrequency } from '@/lib/worth-it-calculator/calculator-logic';
import { Card } from '@/components/ui/card';
<<<<<<< HEAD
import { Calendar, ShoppingBag, Sparkles, Lightbulb } from 'lucide-react';
=======
import { Calendar, Clock, CheckCircle2 } from 'lucide-react';
>>>>>>> 8bceaf51

interface TimelineProjectionProps {
  metrics: CalculatorMetrics;
  input: CalculatorInput;
}

export function TimelineProjection({ metrics, input }: TimelineProjectionProps) {
  // 1. Calculate dates dynamically based on the new "breakEvenWears" metric
  const wearsPerYear = getWearsFromFrequency(input.wearFrequency);
  
  // Safety check to avoid division by zero
  const safeWearsPerYear = wearsPerYear > 0 ? wearsPerYear : 1;
  
  const yearsToBreakEven = metrics.breakEvenWears / safeWearsPerYear;
  const monthsToBreakEven = Math.ceil(yearsToBreakEven * 12);
  
  const today = new Date();
  const targetDate = new Date();
  targetDate.setMonth(today.getMonth() + monthsToBreakEven);

  // 2. Robust Date Formatter with safety guard
  const formatDate = (date: Date | undefined): string => {
    if (!date || !(date instanceof Date) || isNaN(date.getTime())) {
      return 'N/A';
    }
    return date.toLocaleDateString('en-US', {
      month: 'short',
      year: 'numeric',
    });
  };

  return (
    <Card className="p-6 sm:p-8 bg-card border-border shadow-lg">
      <h3 className="text-xl font-bold text-foreground mb-6 flex items-center gap-2">
        <Clock className="h-6 w-6 text-sun-400" />
        <span>Time to Value</span>
      </h3>

      <div className="space-y-8">
        {/* Timeline Visual */}
        <div className="relative pt-2 pb-6 px-2">
          {/* Line */}
          <div className="absolute left-4 right-4 top-6 h-1.5 bg-stone-100 rounded-full overflow-hidden">
             <div className="h-full bg-gradient-to-r from-stone-300 to-green-400 w-full origin-left" />
          </div>

<<<<<<< HEAD
          {/* Points */}
          <div className="relative flex items-start justify-between">
            {/* Today */}
            <div className="flex flex-col items-center gap-2 z-10">
              <div className="h-16 w-16 rounded-full bg-sun-400 flex items-center justify-center shadow-lg">
                <ShoppingBag className="h-8 w-8 text-slate-900" />
              </div>
=======
          {/* Points Container */}
          <div className="relative flex justify-between">
            
            {/* Start Point */}
            <div className="flex flex-col items-center gap-3">
              <div className="w-4 h-4 rounded-full bg-stone-400 ring-4 ring-white z-10" />
>>>>>>> 8bceaf51
              <div className="text-center">
                <div className="font-bold text-sm text-stone-500">Today</div>
                <div className="text-xs text-stone-400">{formatDate(today)}</div>
              </div>
            </div>

<<<<<<< HEAD
            {/* Target Date */}
            <div className="flex flex-col items-center gap-2 z-10">
              <div className="h-16 w-16 rounded-full bg-green-500 flex items-center justify-center shadow-lg">
                <Sparkles className="h-8 w-8 text-white" />
=======
            {/* End Point (Break Even) */}
            <div className="flex flex-col items-center gap-3">
              <div className="w-8 h-8 rounded-full bg-green-500 text-white flex items-center justify-center ring-4 ring-white shadow-md z-10">
                <CheckCircle2 className="w-5 h-5" />
>>>>>>> 8bceaf51
              </div>
              <div className="text-center">
                <div className="font-bold text-sm text-green-700">Pays for Itself</div>
                <div className="text-xs text-green-600 font-medium">{formatDate(targetDate)}</div>
              </div>
            </div>
          </div>
        </div>

        {/* Stats Grid */}
        <div className="grid grid-cols-1 sm:grid-cols-3 gap-4">
          <div className="p-4 bg-stone-50 rounded-lg border border-stone-200 text-center">
            <div className="text-xs uppercase tracking-wide text-stone-500 font-semibold mb-1">Time to ROI</div>
            <div className="text-lg font-bold text-stone-900">
              {monthsToBreakEven < 1 ? '< 1 Month' : `${monthsToBreakEven} Months`}
            </div>
          </div>
          
          <div className="p-4 bg-stone-50 rounded-lg border border-stone-200 text-center">
            <div className="text-xs uppercase tracking-wide text-stone-500 font-semibold mb-1">Wears Needed</div>
            <div className="text-lg font-bold text-stone-900">
              {metrics.breakEvenWears}
            </div>
          </div>

          <div className="p-4 bg-stone-50 rounded-lg border border-stone-200 text-center">
            <div className="text-xs uppercase tracking-wide text-stone-500 font-semibold mb-1">Usage Rate</div>
            <div className="text-lg font-bold text-stone-900">
              {getFrequencyLabel(input.wearFrequency).split(' ')[0]}
            </div>
          </div>
        </div>

<<<<<<< HEAD
        {/* Message */}
        <div className="p-4 bg-blue-50 border border-blue-200 rounded-lg flex items-start gap-2">
          <Lightbulb className="h-4 w-4 text-blue-600 flex-shrink-0 mt-0.5" />
          <p className="text-sm text-blue-900 leading-relaxed">
            <strong>Pro Tip:</strong> At your{' '}
            <span className="font-semibold">{input.wearFrequency}</span> wear rate, you'll reach
            "worth it" status by <span className="font-semibold">{formatDate(targetDate)}</span>.
            If you wear it more often, you'll justify the purchase faster!
=======
        {/* Contextual Tip */}
        <div className="flex gap-3 text-sm text-stone-600 bg-stone-50 p-4 rounded-md">
          <Calendar className="w-5 h-5 text-stone-400 flex-shrink-0" />
          <p>
            At your <strong>{input.wearFrequency}</strong> wear rate, this item breaks even in <strong>{yearsToBreakEven.toFixed(1)} years</strong>. 
            {metrics.estimatedLifespanYears > yearsToBreakEven 
              ? " Since this is well within the item's estimated lifespan, it's a safe investment. ✅"
              : " ⚠️ This is longer than the item might last. Consider a higher quality alternative."}
>>>>>>> 8bceaf51
          </p>
        </div>
      </div>
    </Card>
  );
}<|MERGE_RESOLUTION|>--- conflicted
+++ resolved
@@ -3,11 +3,7 @@
 
 import { CalculatorMetrics, CalculatorInput, getFrequencyLabel, getWearsFromFrequency } from '@/lib/worth-it-calculator/calculator-logic';
 import { Card } from '@/components/ui/card';
-<<<<<<< HEAD
-import { Calendar, ShoppingBag, Sparkles, Lightbulb } from 'lucide-react';
-=======
 import { Calendar, Clock, CheckCircle2 } from 'lucide-react';
->>>>>>> 8bceaf51
 
 interface TimelineProjectionProps {
   metrics: CalculatorMetrics;
@@ -54,39 +50,22 @@
              <div className="h-full bg-gradient-to-r from-stone-300 to-green-400 w-full origin-left" />
           </div>
 
-<<<<<<< HEAD
-          {/* Points */}
-          <div className="relative flex items-start justify-between">
-            {/* Today */}
-            <div className="flex flex-col items-center gap-2 z-10">
-              <div className="h-16 w-16 rounded-full bg-sun-400 flex items-center justify-center shadow-lg">
-                <ShoppingBag className="h-8 w-8 text-slate-900" />
-              </div>
-=======
           {/* Points Container */}
           <div className="relative flex justify-between">
             
             {/* Start Point */}
             <div className="flex flex-col items-center gap-3">
               <div className="w-4 h-4 rounded-full bg-stone-400 ring-4 ring-white z-10" />
->>>>>>> 8bceaf51
               <div className="text-center">
                 <div className="font-bold text-sm text-stone-500">Today</div>
                 <div className="text-xs text-stone-400">{formatDate(today)}</div>
               </div>
             </div>
 
-<<<<<<< HEAD
-            {/* Target Date */}
-            <div className="flex flex-col items-center gap-2 z-10">
-              <div className="h-16 w-16 rounded-full bg-green-500 flex items-center justify-center shadow-lg">
-                <Sparkles className="h-8 w-8 text-white" />
-=======
             {/* End Point (Break Even) */}
             <div className="flex flex-col items-center gap-3">
               <div className="w-8 h-8 rounded-full bg-green-500 text-white flex items-center justify-center ring-4 ring-white shadow-md z-10">
                 <CheckCircle2 className="w-5 h-5" />
->>>>>>> 8bceaf51
               </div>
               <div className="text-center">
                 <div className="font-bold text-sm text-green-700">Pays for Itself</div>
@@ -120,16 +99,6 @@
           </div>
         </div>
 
-<<<<<<< HEAD
-        {/* Message */}
-        <div className="p-4 bg-blue-50 border border-blue-200 rounded-lg flex items-start gap-2">
-          <Lightbulb className="h-4 w-4 text-blue-600 flex-shrink-0 mt-0.5" />
-          <p className="text-sm text-blue-900 leading-relaxed">
-            <strong>Pro Tip:</strong> At your{' '}
-            <span className="font-semibold">{input.wearFrequency}</span> wear rate, you'll reach
-            "worth it" status by <span className="font-semibold">{formatDate(targetDate)}</span>.
-            If you wear it more often, you'll justify the purchase faster!
-=======
         {/* Contextual Tip */}
         <div className="flex gap-3 text-sm text-stone-600 bg-stone-50 p-4 rounded-md">
           <Calendar className="w-5 h-5 text-stone-400 flex-shrink-0" />
@@ -138,7 +107,6 @@
             {metrics.estimatedLifespanYears > yearsToBreakEven 
               ? " Since this is well within the item's estimated lifespan, it's a safe investment. ✅"
               : " ⚠️ This is longer than the item might last. Consider a higher quality alternative."}
->>>>>>> 8bceaf51
           </p>
         </div>
       </div>
