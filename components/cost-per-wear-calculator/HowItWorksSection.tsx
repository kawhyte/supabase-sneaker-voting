--- conflicted
+++ resolved
@@ -5,11 +5,7 @@
 'use client';
 
 import { Card } from '@/components/ui/card';
-<<<<<<< HEAD
-import { BookOpen, Target, TrendingUp, Heart, Check, Shirt, Coat, ShirtIcon, AlertTriangle } from 'lucide-react';
-=======
 import { Calculator, Gem, RefreshCw, PiggyBank } from 'lucide-react';
->>>>>>> 8bceaf51
 
 export function HowItWorksSection() {
   return (
@@ -70,34 +66,12 @@
                 <RefreshCw className="h-6 w-6 text-orange-700" />
               </div>
               <div className="space-y-3 flex-1">
-<<<<<<< HEAD
-                <h3 className="text-xl font-bold text-foreground">Make Better Decisions</h3>
-                <ul className="space-y-2 text-sm text-muted-foreground">
-                  <li className="flex items-start gap-2">
-                    <Check className="h-4 w-4 text-green-600 flex-shrink-0 mt-0.5" />
-                    <span>Avoid impulse purchases that won't get worn</span>
-                  </li>
-                  <li className="flex items-start gap-2">
-                    <Check className="h-4 w-4 text-green-600 flex-shrink-0 mt-0.5" />
-                    <span>Justify quality investments that last</span>
-                  </li>
-                  <li className="flex items-start gap-2">
-                    <Check className="h-4 w-4 text-green-600 flex-shrink-0 mt-0.5" />
-                    <span>Reduce wardrobe clutter and save money</span>
-                  </li>
-                  <li className="flex items-start gap-2">
-                    <Check className="h-4 w-4 text-green-600 flex-shrink-0 mt-0.5" />
-                    <span>Build a sustainable, intentional wardrobe</span>
-                  </li>
-                </ul>
-=======
                 <h3 className="text-xl font-bold text-foreground">3. The Clutter Penalty</h3>
                 <p className="text-sm text-muted-foreground leading-relaxed">
                   Buying a duplicate of something you already own reduces the value of both items. 
                   We apply a <strong>"Clutter Penalty"</strong> to duplicates and a 
                   <strong>"Utility Bonus"</strong> to items that fill a gap in your rotation.
                 </p>
->>>>>>> 8bceaf51
               </div>
             </div>
           </Card>
@@ -122,59 +96,6 @@
           </Card>
         </div>
 
-<<<<<<< HEAD
-        {/* Example Scenarios */}
-        <div className="bg-white rounded-2xl p-8 border border-border shadow-md">
-          <h3 className="text-2xl font-bold text-foreground mb-6">Real-World Examples</h3>
-          <div className="grid grid-cols-1 md:grid-cols-3 gap-6">
-            {/* Scenario 1 */}
-            <div className="space-y-3">
-              <Shirt className="h-10 w-10 text-muted-foreground" />
-              <div className="font-semibold text-foreground">Daily Sneakers</div>
-              <div className="text-sm text-muted-foreground space-y-1">
-                <div>Price: $120</div>
-                <div>Wears: 200/year</div>
-                <div className="font-semibold text-green-600 flex items-center gap-1">
-                  CPW: $0.60/wear
-                </div>
-              </div>
-              <p className="text-xs text-muted-foreground leading-relaxed">
-                Excellent value! Regular use makes even premium sneakers worthwhile.
-              </p>
-            </div>
-
-            {/* Scenario 2 */}
-            <div className="space-y-3">
-              <Coat className="h-10 w-10 text-muted-foreground" />
-              <div className="font-semibold text-foreground">Winter Coat</div>
-              <div className="text-sm text-muted-foreground space-y-1">
-                <div>Price: $300</div>
-                <div>Wears: 40/year</div>
-                <div className="font-semibold text-green-600 flex items-center gap-1">
-                  CPW: $7.50/wear <Check className="h-3 w-3" />
-                </div>
-              </div>
-              <p className="text-xs text-muted-foreground leading-relaxed">
-                Good investment. Quality outerwear that lasts multiple seasons pays off.
-              </p>
-            </div>
-
-            {/* Scenario 3 */}
-            <div className="space-y-3">
-              <ShirtIcon className="h-10 w-10 text-muted-foreground" />
-              <div className="font-semibold text-foreground">Trendy Dress</div>
-              <div className="text-sm text-muted-foreground space-y-1">
-                <div>Price: $80</div>
-                <div>Wears: 3/year</div>
-                <div className="font-semibold text-red-600 flex items-center gap-1">
-                  CPW: $26.67/wear <AlertTriangle className="h-3 w-3" />
-                </div>
-              </div>
-              <p className="text-xs text-muted-foreground leading-relaxed">
-                Think twice. High cost per wear suggests this might not be worth it.
-              </p>
-            </div>
-=======
         {/* Real-World Comparison Table */}
         <div className="bg-white rounded-2xl border border-border shadow-md overflow-hidden">
           <div className="p-6 border-b border-stone-100">
@@ -218,7 +139,6 @@
                 </tr>
               </tbody>
             </table>
->>>>>>> 8bceaf51
           </div>
         </div>
       </div>
