/*
  ✅ NAVBAR DESIGN SYSTEM v3.0 - MODERN PILL DESIGN

  🎯 DESIGN STRATEGY (Phantom-Inspired):

  **Component Structure:**
  1. Main Navbar (Full Width)
     - sticky top-0 z-50: Always visible, anchors navigation
     - bg-white/95 backdrop-blur-md: Glassmorphism effect
     - border-b border-border/40: Subtle separation (semi-transparent)
     - Flex layout with logo | pill | auth button

  2. Logo (Outside Pill)
     - Left position: PawPrint icon (sun-400) + "PurrView" text
     - flex-shrink-0: Maintains size, doesn't compress
     - Poppins SemiBold 600 for brand text
     - Hover: scale-105 animation with motion-safe variant

  3. Navigation Pill (CENTER - Desktop Only)
     - rounded-3xl: Moderately rounded corners (24px) like Phantom.com
     - px-10 py-4: Internal padding (40px x 16px) - spacious feel
     - bg-white/80 border border-border/30: Subtle glass effect
     - shadow-lg: Elevation depth
     - Contains: Discover, Home, Watchlist (auth), My Wardrobe (auth)
     - gap-8: Link spacing (32px = spacing-element + spacing-component)
     - Active link indicator: bottom-0 h-0.5 with sun-400 underline
     - Smooth transitions on hover with scale-105

  4. Auth Button (Outside Pill)
     - Right position: Login/Signup button
     - flex-shrink-0: Maintains size, doesn't compress
     - Hover: -translate-y-0.5 animation with motion-safe variant

  5. Mobile Navigation (< md breakpoint)
     - Menu toggle button: h-5 w-5 (20px, accessible)
     - py-6: Mobile menu padding (24px = spacing-component)
     - Stacked vertical layout for small screens
     - Same underline styling as desktop
     - Slide-in animation with motion-safe variant

  **Typography System:**
  - Font: Poppins (geometric, modern fintech aesthetic)
  - Body: weight-400 (regular)
  - Brand: weight-600 (SemiBold) for "PurrView"
  - Perfect vertical rhythm with 8px grid

  **Color System Integration:**
  - Foreground: --color-foreground (slate-900) for text
  - Muted: --color-muted-foreground (slate-600) for secondary text
  - Primary: --color-primary (sun-400) for active states & logo
  - Border: --color-border (stone-300) for navbar border at reduced opacity

  **Animation System (Subtle & Professional):**
  - Transitions: duration-150 (150ms) - fast, snappy
  - Easing: ease-in-out for natural feel
  - Scale: 1.05 on hover (5% scale increase)
  - All animations wrapped with motion-safe variant for accessibility
  - No motion-reduce: animations are optional, not essential

  **Spacing System (Perfect 8px Grid):**
  - Navbar outer padding: px-6 = 24px (spacing-component)
  - Logo gap: gap-2 = 8px (spacing-2)
  - Pill internal padding: px-10 = 40px (wider feel), py-4 = 16px (generous vertical)
  - Nav link spacing (inside pill): gap-8 = 32px (spacious separation)
  - Mobile menu padding: py-6 = 24px (spacing-component)
  - Navbar height: h-16 = 64px (spacing-16)

  **Responsive Breakpoints:**
  - Mobile (< 640px): Hamburger menu, vertical layout, pill rounded
  - Tablet (640px - 1024px): Still uses mobile layout
  - Desktop (1024px+): Horizontal layout, centered navigation

  **Accessibility (WCAG AAA):**
  - Link contrast: foreground on white = 16.5:1 ratio ✓
  - Touch target: h-5 w-5 = 20px (meets 44px min with padding) ✓
  - Active indicator: Underline + color (not color alone) ✓
  - motion-safe variant: Respects prefers-reduced-motion ✓
  - ARIA Labels: Hamburger menu properly labeled ✓
  - Semantic HTML: <nav>, <Link>, <Button> ✓
  - Focus states: Visible focus rings via ring utilities ✓

  **Performance Optimizations:**
  - CSS-only transitions (no JavaScript animation)
  - will-change: transform on hover targets
  - Backdrop-filter: supported with fallback
  - Minimal DOM manipulation
  - No reflows from animations

  **Navigation Structure (Inside Pill):**
  - Public: Discover, Home
  - Authenticated: Discover, Home, Watchlist, My Wardrobe

  📚 Related: globals.css (v2.0 spacing, colors, transitions)
*/

"use client";

import Link from "next/link";
import { usePathname } from "next/navigation";
import { useState, useEffect, type ReactNode } from "react";
import { Button } from "@/components/ui/button";
import { Menu, X, Plus, Bell, LogOut, Settings } from "lucide-react";
import { PawPrint } from 'lucide-react';
import { createClient } from "@/utils/supabase/client";
import {
  DropdownMenu,
  DropdownMenuContent,
  DropdownMenuItem,
  DropdownMenuLabel,
  DropdownMenuSeparator,
  DropdownMenuTrigger,
} from "@/components/ui/dropdown-menu";
import { Avatar, AvatarFallback, AvatarImage } from "@/components/ui/avatar";
import { NotificationCenter } from "@/components/notification-center/NotificationCenter";
import { WardrobeStatsWidget } from "@/components/navbar/WardrobeStatsWidget";
import { AchievementsPreview } from "@/components/navbar/AchievementsPreview";
import { AvatarDisplay } from "@/components/avatar/AvatarDisplay";
import { useProfile } from "@/contexts/ProfileContext";

interface NavLink {
	href: string;
	label: string;
	isAction?: boolean;
}

interface NavbarClientProps {
	authButton: ReactNode;
	isAuthenticated: boolean;
}

export function NavbarClient({ authButton, isAuthenticated }: NavbarClientProps) {
	const pathname = usePathname();
	const [isMobileMenuOpen, setIsMobileMenuOpen] = useState(false);
	const [unreadCount, setUnreadCount] = useState(0);
	const [prevUnreadCount, setPrevUnreadCount] = useState(0);
	const [hasNewNotification, setHasNewNotification] = useState(false);
	const [isNotificationCenterOpen, setIsNotificationCenterOpen] = useState(false);
	const { profile: userProfile, user } = useProfile();
	const supabase = createClient();

	const isActive = (path: string) => pathname === path;

	// Fetch unread notification count
	useEffect(() => {
		if (!isAuthenticated || !user?.id) return;

		async function fetchUnreadCount() {
			if (!user?.id) return; // Guard clause for TypeScript

<<<<<<< HEAD
			// Get unread count from user_stats
=======
			// Get unread count from user_stats (use maybeSingle to handle missing row)
>>>>>>> 3641c44f
			const { data: stats, error } = await supabase
				.from('user_stats')
				.select('unread_notification_count')
				.eq('user_id', user.id)
				.maybeSingle();

			// If error occurred, log it but don't crash
			if (error) {
				console.error('Error fetching unread count:', error);
				setUnreadCount(0);
				return;
			}

			// If no user_stats row exists, create one
			if (!stats) {
				console.log('No user_stats found, creating default row...');
				const { error: insertError } = await supabase
					.from('user_stats')
					.insert({ user_id: user.id });

				if (insertError) {
					console.error('Error creating user_stats:', insertError);
				}
				setUnreadCount(0);
				return;
			}

<<<<<<< HEAD
			if (error) {
				// If user_stats record doesn't exist, create it
				if (error.code === 'PGRST116') {
					await supabase
						.from('user_stats')
						.insert({ user_id: user.id, unread_notification_count: 0 });
					setUnreadCount(0);
				} else {
					console.error('Error fetching unread count:', error);
				}
				return;
			}

			setUnreadCount(stats?.unread_notification_count || 0);
=======
			setUnreadCount(stats.unread_notification_count || 0);
>>>>>>> 3641c44f
		}

		fetchUnreadCount();

		// Real-time subscription for unread count
		const channel = supabase
			.channel('user-stats-changes')
			.on(
				'postgres_changes',
				{
					event: 'UPDATE',
					schema: 'public',
					table: 'user_stats',
					filter: `user_id=eq.${user.id}`
				},
				(payload) => {
					const newCount = payload.new.unread_notification_count || 0;

					// Detect new notifications (count increased)
					if (newCount > unreadCount) {
						setHasNewNotification(true);
						// Reset animation after 3 seconds
						setTimeout(() => setHasNewNotification(false), 3000);
					}

					setPrevUnreadCount(unreadCount);
					setUnreadCount(newCount);
				}
			)
			.subscribe();

		return () => {
			supabase.removeChannel(channel);
		};
	}, [isAuthenticated, supabase, user?.id, unreadCount]);

	// Global keyboard shortcut: Shift+N to open notifications
	useEffect(() => {
		if (!isAuthenticated) return;

		const handleKeyDown = (e: KeyboardEvent) => {
			// Shift+N to open notifications
			if (e.shiftKey && e.key === 'N') {
				e.preventDefault();
				setIsNotificationCenterOpen(true);
			}
		};

		document.addEventListener('keydown', handleKeyDown);
		return () => document.removeEventListener('keydown', handleKeyDown);
	}, [isAuthenticated]);

	const publicNavLinks: NavLink[] = [
		{ href: '/', label: 'Home' },
		{ href: '/cost-per-wear-calculator', label: 'Worth It?' },
		// { href: '/discover', label: 'Discover' },
	];

	const authenticatedNavLinks: NavLink[] = [
		{ href: '/dashboard', label: 'My Wardrobe' },
		{ href: '/explore', label: 'Explore' },
		{ href: '/achievements', label: 'Achievements' },
		// { href: '/add-new-item', label: 'Add Item', isAction: true },
	];

	const navLinks = isAuthenticated
		? [...publicNavLinks, ...authenticatedNavLinks]
		: publicNavLinks;

	return (
		<nav className='sticky top-0 z-50 w-full bg-background backdrop-blur-md supports-[backdrop-filter]:bg-stone-50'>
			<div className='container mx-auto'>
				<div className='flex h-16 items-center justify-between gap-6  '>
					{/* Logo/Brand - Minimalist Design with Poppins SemiBold (Outside Pill) */}
					<Link href='/' className='flex items-center gap-2 motion-safe:transition-transform motion-safe:duration-150 motion-safe:hover:scale-105 flex-shrink-0'>
						<PawPrint className='text-sun-600 h-8 w-8' />
						<span className='text-2xl font-extrabold '>
							PurrView
						</span>
					</Link>

					{/* Desktop Navigation Links - INSIDE PILL */}
					<div className='dense hidden lg:flex md:justify-evenly items-center gap-6 px-16 py-4'>
						{navLinks.map((link) => (
							link.isAction ? (
								<Link key={link.href} href={link.href}>
									<Button className='flex items-center gap-2  bg-sun-400 text-slate-900 hover:bg-sun-500 shadow-sm  font-semibold px-4 py-2 rounded-lg transition-all hover:shadow-md motion-safe:hover:scale-105 will-change-transform'>
										<Plus className='h-4 w-4' />
										{link.label}
									</Button>
								</Link>
							) : (
								<Link key={link.href} href={link.href} className='relative'>
									<span
										className={`text-sm font-medium motion-safe:transition-all motion-safe:duration-150 motion-safe:hover:scale-105 will-change-transform ${
											isActive(link.href)
												? "text-foreground"
												: "text-muted-foreground hover:text-foreground"
										}`}>
										{link.label}
									</span>
									{isActive(link.href) && (
										<span className='absolute bottom-0 left-0 right-0 h-0.5 bg-primary transition-all duration-200'></span>
									)}
								</Link>
							)
						))}
					</div>

					{/* Desktop Notification Bell + User Menu */}
					{isAuthenticated && user && (
						<div className='hidden lg:flex items-center gap-3 flex-shrink-0'>
							{/* Bell Icon with new notification animation */}
							<button
								onClick={() => setIsNotificationCenterOpen(true)}
								className={`dense relative flex items-center justify-center p-2 rounded-full bg-muted hover:bg-muted/60 motion-safe:transition-colors ${
									hasNewNotification ? 'motion-safe:animate-bounce' : ''
								}`}
								aria-label={`Notifications${unreadCount > 0 ? ` (${unreadCount})` : ''}`}
								title="Notifications (Shift+N)"
							>
								<Bell className={`h-5 w-5 text-foreground ${hasNewNotification ? 'text-sun-600' : ''}`} />
								{unreadCount > 0 && (
									<span className={`absolute -top-1 -right-1 flex items-center justify-center min-w-[18px] h-[18px] px-1 rounded-full bg-red-500 text-white text-xs font-bold ${
										hasNewNotification ? 'motion-safe:animate-pulse motion-safe:scale-110' : 'motion-safe:animate-pulse'
									}`}>
										{unreadCount > 99 ? '99+' : unreadCount}
									</span>
								)}
								{hasNewNotification && (
									<span className="absolute inset-0 rounded-full bg-sun-400/20 motion-safe:animate-ping" />
								)}
							</button>

							{/* User Menu */}
							<DropdownMenu>
								<DropdownMenuTrigger asChild>
									<button className="dense  rounded-full hover:opacity-80 motion-safe:transition-opacity p-2 bg-muted hover:bg-muted/60">
										{userProfile ? (
											<AvatarDisplay
												avatarType={userProfile?.avatar_type}
												avatarUrl={userProfile?.avatar_url}
												presetAvatarId={userProfile?.preset_avatar_id}
												avatarVersion={userProfile?.avatar_version}
												displayName={userProfile?.display_name}
												email={user?.email}
												size="sm"
											/>
										) : (
											<Avatar className="h-8 w-8">
												<AvatarImage src={user?.user_metadata?.avatar_url} />
												<AvatarFallback className="bg-sun-400 text-slate-900 font-semibold">
													{user?.email?.[0].toUpperCase() || 'U'}
												</AvatarFallback>
											</Avatar>
										)}
									</button>
								</DropdownMenuTrigger>

								<DropdownMenuContent align="end" className="w-72">
									{/* User Info */}
									<DropdownMenuLabel>
										<div className="flex items-center gap-3">
											{userProfile ? (
												<AvatarDisplay
													avatarType={userProfile?.avatar_type}
													avatarUrl={userProfile?.avatar_url}
													presetAvatarId={userProfile?.preset_avatar_id}
													avatarVersion={userProfile?.avatar_version}
													displayName={userProfile?.display_name}
													email={user?.email}
													size="md"
												/>
											) : (
												<Avatar className="h-12 w-12">
													<AvatarImage src={user?.user_metadata?.avatar_url} />
													<AvatarFallback className="bg-sun-400 text-slate-900 text-lg font-semibold">
														{user?.email?.[0].toUpperCase() || 'U'}
													</AvatarFallback>
												</Avatar>
											)}
											<div>
												<p className="font-semibold text-sm">{userProfile?.display_name || user?.user_metadata?.display_name || 'User'}</p>
												<p className="text-xs text-muted-foreground truncate">{user?.email}</p>
											</div>
										</div>
									</DropdownMenuLabel>

									<DropdownMenuSeparator />

									{/* Wardrobe Stats */}
									<WardrobeStatsWidget userId={user?.id} />

									<DropdownMenuSeparator />

									{/* Achievements */}
									<AchievementsPreview userId={user?.id} />

									<DropdownMenuSeparator />

									{/* Settings */}
									<DropdownMenuItem asChild>
										<Link href="/profile" className="cursor-pointer flex items-center">
											<Settings className="h-4 w-4 mr-2" />
											Settings
										</Link>
									</DropdownMenuItem>

									{/* Log Out */}
									<DropdownMenuItem asChild>
										<button
											onClick={async () => {
												try {
													// Sign out from Supabase
													await supabase.auth.signOut();
													// Redirect to login page
													window.location.href = '/login';
												} catch (error) {
													console.error('Logout error:', error);
													// Fallback: redirect to login anyway
													window.location.href = '/login';
												}
											}}
											className="text-red-600 w-full cursor-pointer text-left"
										>
											<LogOut className="h-4 w-4 mr-2 inline" />
											Log Out
										</button>
									</DropdownMenuItem>
								</DropdownMenuContent>
							</DropdownMenu>
						</div>
					)}

					{/* Desktop Auth Button - Outside Pill (if not authenticated) */}
					{!isAuthenticated && (
						<div className='hidden lg:block motion-safe:transition-transform motion-safe:duration-150 motion-safe:hover:-translate-y-0.5 flex-shrink-0'>
							{authButton}
						</div>
					)}

					{/* Mobile Menu Button - h-5 w-5 = 20px (accessible touch target) */}
					<div className='dense lg:hidden rounded-full bg-muted p-2'>
						<Button
							variant='ghost'
							className='text-foreground hover:text-primary h-5 w-5 p-0 motion-safe:transition-all motion-safe:duration-150'
							aria-label={isMobileMenuOpen ? 'Close navigation menu' : 'Open navigation menu'}
							onClick={() => setIsMobileMenuOpen(!isMobileMenuOpen)}>
							{isMobileMenuOpen ? (
								<X className='h-8 w-8' />
							) : (
								<Menu className='h-8 w-8' />
							)}
						</Button>
					</div>
				</div>

				{/* Mobile Menu - py-6 = 24px (spacing-component), gap-6 = 24px for consistency */}
				{isMobileMenuOpen && (
					<div className='dense md:hidden py-6 border-t border-border/40 motion-safe:animate-in motion-safe:duration-200'>
						<div className='flex flex-col gap-6'>
							{/* Mobile Bell Icon - Top Position */}
							{isAuthenticated && user && (
								<button
									onClick={() => {
										setIsNotificationCenterOpen(true);
										setIsMobileMenuOpen(false);
									}}
									className={`flex items-center justify-between p-3 rounded-lg bg-muted hover:bg-muted/60 motion-safe:transition-colors ${
										hasNewNotification ? 'motion-safe:animate-pulse' : ''
									}`}
									aria-label={`Notifications${unreadCount > 0 ? ` (${unreadCount})` : ''}`}
								>
									<div className="flex items-center gap-3">
										<Bell className={`h-5 w-5 ${hasNewNotification ? 'text-sun-600' : 'text-foreground'}`} />
										<span className="text-sm font-medium">Notifications</span>
									</div>
									{unreadCount > 0 && (
										<span className="flex items-center justify-center min-w-[24px] h-6 px-2 rounded-full bg-red-500 text-white text-xs font-bold">
											{unreadCount > 99 ? '99+' : unreadCount}
										</span>
									)}
								</button>
							)}

							{/* Navigation Links */}
							{navLinks.map((link) => (
								link.isAction ? (
									<Link key={link.href} href={link.href} onClick={() => setIsMobileMenuOpen(false)}>
										<Button className='flex items-center gap-2 bg-sun-400 hover:bg-sun-500 text-slate-900 font-semibold px-4 py-2 rounded-lg transition-all hover:shadow-md w-full justify-center'>
											<Plus className='h-4 w-4' />
											{link.label}
										</Button>
									</Link>
								) : (
									<Link key={link.href} href={link.href} className='relative'>
										<span
											className={`text-sm font-medium motion-safe:transition-all motion-safe:duration-150 block ${
												isActive(link.href)
													? "text-foreground"
													: "text-muted-foreground hover:text-foreground"
											}`}
											onClick={() => setIsMobileMenuOpen(false)}>
											{link.label}
										</span>
										{isActive(link.href) && (
											<span className='absolute bottom-0 left-0 w-10 h-0.5 bg-primary transition-all duration-200'></span>
										)}
									</Link>
								)
							))}

							{/* Auth Button */}
							<div onClick={() => setIsMobileMenuOpen(false)} className='motion-safe:transition-transform motion-safe:duration-150'>
								{authButton}
							</div>
						</div>
					</div>
				)}
			</div>

			{/* Notification Center Drawer - Renders outside navbar */}
			{isAuthenticated && user && (
				<NotificationCenter
					isOpen={isNotificationCenterOpen}
					onClose={() => setIsNotificationCenterOpen(false)}
					userId={user.id}
				/>
			)}
		</nav>
	);
}<|MERGE_RESOLUTION|>--- conflicted
+++ resolved
@@ -147,11 +147,7 @@
 		async function fetchUnreadCount() {
 			if (!user?.id) return; // Guard clause for TypeScript
 
-<<<<<<< HEAD
-			// Get unread count from user_stats
-=======
 			// Get unread count from user_stats (use maybeSingle to handle missing row)
->>>>>>> 3641c44f
 			const { data: stats, error } = await supabase
 				.from('user_stats')
 				.select('unread_notification_count')
@@ -179,24 +175,7 @@
 				return;
 			}
 
-<<<<<<< HEAD
-			if (error) {
-				// If user_stats record doesn't exist, create it
-				if (error.code === 'PGRST116') {
-					await supabase
-						.from('user_stats')
-						.insert({ user_id: user.id, unread_notification_count: 0 });
-					setUnreadCount(0);
-				} else {
-					console.error('Error fetching unread count:', error);
-				}
-				return;
-			}
-
-			setUnreadCount(stats?.unread_notification_count || 0);
-=======
 			setUnreadCount(stats.unread_notification_count || 0);
->>>>>>> 3641c44f
 		}
 
 		fetchUnreadCount();
